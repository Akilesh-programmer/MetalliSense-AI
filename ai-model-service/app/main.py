--- conflicted
+++ resolved
@@ -1,12 +1,15 @@
 """
-<<<<<<< HEAD
-MetalliSense AI - Production FastAPI Service
-Complete spectrometer-to-prediction pipeline for integration
-=======
 Optimized main.py for MetalliSense AI Service
 Uses OptimizedAlloyPredictor with GPU acceleration and hyperparameter optimization
->>>>>>> 3c0c4b06
 """
+
+import sys
+import os
+
+# Add this to ensure the proper module can be imported
+current_dir = os.path.dirname(os.path.abspath(__file__))
+parent_dir = os.path.dirname(current_dir)
+sys.path.append(parent_dir)
 
 from fastapi import FastAPI, HTTPException, BackgroundTasks
 from fastapi.middleware.cors import CORSMiddleware
@@ -16,41 +19,19 @@
 import sys
 import logging
 from datetime import datetime
-import traceback
-import time
-
-<<<<<<< HEAD
-# Add the models directory to the path
-sys.path.append(os.path.join(os.path.dirname(__file__), '..', 'models'))
-=======
+
 # Import optimized alloy predictor
 from models.alloy_predictor import OptimizedAlloyPredictor
 from models.knowledge_base import MetalKnowledgeBase
->>>>>>> 3c0c4b06
-
-from alloy_predictor import AlloyPredictor
-import pandas as pd
-
-# Configure logging
-logging.basicConfig(
-    level=logging.INFO,
-    format='[%(asctime)s.%(msecs)03d] %(levelname)-8s %(message)s',
-    datefmt='%Y-%m-%d %H:%M:%S'
-)
+
+# Setup logging
+logging.basicConfig(level=logging.INFO)
 logger = logging.getLogger(__name__)
 
 app = FastAPI(
-<<<<<<< HEAD
-    title="MetalliSense AI Production API",
-    description="Production-ready spectrometer integration for alloy composition prediction",
-    version="2.1.0",
-    docs_url="/docs",
-    redoc_url="/redoc"
-=======
     title="MetalliSense AI Model Service",
     description="Simplified ML-powered alloy addition recommendations",
     version="2.0.0"
->>>>>>> 3c0c4b06
 )
 
 # Add CORS middleware for integration
@@ -62,133 +43,6 @@
     allow_headers=["*"],
 )
 
-<<<<<<< HEAD
-# Global predictor instance
-predictor = None
-startup_time = None
-
-
-class ChemicalComposition(BaseModel):
-    """Chemical composition from spectrometer analysis"""
-    C: float = Field(..., ge=0, le=100, description="Carbon percentage")
-    Si: float = Field(..., ge=0, le=100, description="Silicon percentage")
-    Mn: float = Field(..., ge=0, le=100, description="Manganese percentage")
-    P: float = Field(..., ge=0, le=100, description="Phosphorus percentage")
-    S: float = Field(..., ge=0, le=100, description="Sulfur percentage")
-    Cr: float = Field(..., ge=0, le=100, description="Chromium percentage")
-    Mo: float = Field(..., ge=0, le=100, description="Molybdenum percentage")
-    Ni: float = Field(..., ge=0, le=100, description="Nickel percentage")
-    Cu: float = Field(..., ge=0, le=100, description="Copper percentage")
-    
-    @validator('*', pre=True)
-    def validate_composition(cls, v):
-        if v < 0:
-            raise ValueError('Value must be non-negative')
-        if v > 100:
-            raise ValueError('Value must be <= 100%')
-        return round(v, 4)
-
-
-class SpectrometerRequest(BaseModel):
-    """Complete spectrometer analysis request"""
-    analysis_id: str = Field(..., description="Unique analysis identifier")
-    timestamp: Optional[str] = Field(default=None, description="Analysis timestamp")
-    equipment_id: Optional[str] = Field(default=None, description="Spectrometer equipment ID")
-    operator: Optional[str] = Field(default=None, description="Operator name")
-    sample_id: Optional[str] = Field(default=None, description="Sample identifier")
-    metal_grade: Optional[str] = Field(default=None, description="Expected/current metal grade")
-    chemical_composition: ChemicalComposition = Field(..., description="Chemical composition analysis")
-    options: Optional[Dict[str, Any]] = Field(default={}, description="Processing options")
-
-
-class AlloyRecommendation(BaseModel):
-    """Individual alloy addition recommendation"""
-    amount_kg: float = Field(..., description="Recommended addition amount in kg")
-    confidence: float = Field(..., ge=0, le=1, description="Prediction confidence (0-1)")
-    recommendation: str = Field(..., description="Metallurgical recommendation")
-    priority: str = Field(..., description="Addition priority (high/medium/low)")
-
-
-class PredictionResponse(BaseModel):
-    """Complete prediction response for integration"""
-    status: str = Field(..., description="Response status")
-    analysis_id: str = Field(..., description="Original analysis ID")
-    timestamp: str = Field(..., description="Response timestamp")
-    processing_time_ms: int = Field(..., description="Processing time in milliseconds")
-    
-    # Prediction results
-    predictions: Dict[str, AlloyRecommendation] = Field(..., description="Alloy recommendations")
-    total_additions: float = Field(..., description="Total recommended additions (kg)")
-    
-    # Metallurgical intelligence
-    steel_classification: str = Field(..., description="Detected steel type")
-    metallurgical_insights: List[str] = Field(..., description="Expert insights")
-    quality_assessment: str = Field(..., description="Overall quality assessment")
-    
-    # Integration metadata
-    model_version: str = Field(..., description="AI model version")
-    api_version: str = Field(..., description="API version")
-
-
-class SystemStatus(BaseModel):
-    """System health and status"""
-    status: str
-    timestamp: str
-    uptime_seconds: int
-    models_loaded: bool
-    total_predictions: int
-    avg_response_time_ms: float
-    memory_usage_mb: float
-    api_version: str
-    model_performance: Dict[str, float]
-
-
-# Statistics tracking
-stats = {
-    "total_predictions": 0,
-    "total_response_time": 0,
-    "start_time": None
-}
-
-
-@app.on_event("startup")
-async def startup_event():
-    """Initialize the AI model and service"""
-    global predictor, startup_time, stats
-    startup_time = time.time()
-    stats["start_time"] = startup_time
-    
-    try:
-        logger.info("🚀 Starting MetalliSense AI Production Service...")
-        
-        # Initialize predictor
-        predictor = AlloyPredictor()
-        
-        # Load trained models
-        models_path = os.path.join(os.path.dirname(__file__), '..', 'models', 'trained_models')
-        if not os.path.exists(models_path):
-            raise FileNotFoundError(f"Models directory not found: {models_path}")
-        
-        predictor.load_models(models_path)
-        logger.info("✅ AI models loaded successfully")
-        
-        # Verify model functionality with test prediction
-        test_data = pd.DataFrame([{
-            'current_C': 0.15, 'current_Si': 0.3, 'current_Mn': 1.0,
-            'current_P': 0.02, 'current_S': 0.01, 'current_Cr': 0.5,
-            'current_Mo': 0.0, 'current_Ni': 0.0, 'current_Cu': 0.1
-        }])
-        _ = predictor.predict(test_data)
-        logger.info("✅ Model verification successful")
-        
-        logger.info("🎯 MetalliSense AI Production Service ready for integration")
-        
-    except Exception as e:
-        logger.error(f"❌ Service startup failed: {str(e)}")
-        logger.error(traceback.format_exc())
-        raise
-
-=======
 # Pydantic models for request/response
 class CompositionInput(BaseModel):
     C: float
@@ -235,327 +89,20 @@
 except Exception as e:
     logger.error(f"Failed to initialize OptimizedAlloyPredictor: {str(e)}")
     engine = None
->>>>>>> 3c0c4b06
 
 @app.get("/")
 async def root():
     """API root endpoint"""
     return {
-<<<<<<< HEAD
-        "service": "MetalliSense AI Production API",
-        "version": "2.1.0",
-        "description": "Production-ready spectrometer integration for alloy prediction",
-        "status": "active",
-        "endpoints": {
-            "prediction": "/predict",
-            "health": "/health",
-            "model_info": "/model-info",
-            "documentation": "/docs"
-        },
-        "integration_ready": True
-=======
         "status": "running",
         "service": "MetalliSense AI Model Service",
         "version": "2.0.0",
         "description": "Simplified alloy recommendation engine",
         "time": datetime.now().isoformat()
->>>>>>> 3c0c4b06
     }
 
-
-@app.get("/health", response_model=SystemStatus)
+@app.get("/health")
 async def health_check():
-<<<<<<< HEAD
-    """Comprehensive health check for integration monitoring"""
-    current_time = time.time()
-    uptime = int(current_time - startup_time) if startup_time else 0
-    
-    # Calculate average response time
-    avg_response_time = (stats["total_response_time"] / max(stats["total_predictions"], 1))
-    
-    # Mock memory usage (in production, use psutil)
-    memory_usage = 48.5  # MB
-    
-    # Model performance metrics
-    model_performance = {
-        "copper_r2": 0.9156,
-        "chromium_r2": 0.9458,
-        "nickel_r2": 0.9244,
-        "molybdenum_r2": 0.9335,
-        "overall_r2": 0.5143
-    }
-    
-    return SystemStatus(
-        status="healthy" if predictor and predictor.is_trained else "degraded",
-        timestamp=datetime.now().isoformat(),
-        uptime_seconds=uptime,
-        models_loaded=predictor is not None and predictor.is_trained,
-        total_predictions=stats["total_predictions"],
-        avg_response_time_ms=avg_response_time,
-        memory_usage_mb=memory_usage,
-        api_version="2.1.0",
-        model_performance=model_performance
-    )
-
-
-@app.get("/model-info")
-async def get_model_info():
-    """Get detailed model information"""
-    return {
-        "model_version": "2.1.0",
-        "training_date": "2025-08-08",
-        "model_type": "Multi-Model Ensemble",
-        "alloy_models": 8,
-        "feature_count": 58,
-        "selected_features_per_model": 35,
-        "specialization": "Copper optimization with 32% improvement",
-        "performance_metrics": {
-            "copper": {"r2": 0.9156, "status": "excellent"},
-            "chromium": {"r2": 0.9458, "status": "excellent"},
-            "nickel": {"r2": 0.9244, "status": "excellent"},
-            "molybdenum": {"r2": 0.9335, "status": "excellent"}
-        },
-        "capabilities": [
-            "Real-time alloy prediction",
-            "Metallurgical insights generation", 
-            "Steel classification",
-            "Quality assessment",
-            "Copper precipitation hardening optimization"
-        ]
-    }
-
-
-@app.post("/predict", response_model=PredictionResponse)
-async def predict_alloy_composition(request: SpectrometerRequest, background_tasks: BackgroundTasks):
-    """
-    MAIN INTEGRATION ENDPOINT
-    Process spectrometer analysis and return AI predictions
-    """
-    start_time = time.time()
-    
-    try:
-        # Validate service readiness
-        if predictor is None or not predictor.is_trained:
-            raise HTTPException(
-                status_code=503, 
-                detail="AI model not ready - service unavailable"
-            )
-        
-        logger.info(f"🔬 Processing spectrometer analysis: {request.analysis_id}")
-        
-        # Extract and validate composition
-        composition = request.chemical_composition.dict()
-        
-        # Composition validation
-        total_composition = sum(composition.values())
-        if total_composition > 102:  # Allow 2% tolerance
-            raise HTTPException(
-                status_code=400,
-                detail={
-                    "error": "Invalid composition",
-                    "total_percentage": total_composition,
-                    "message": "Total composition exceeds 100% + 2% tolerance"
-                }
-            )
-        
-        if total_composition < 95:  # Minimum composition check
-            raise HTTPException(
-                status_code=400,
-                detail={
-                    "error": "Incomplete composition", 
-                    "total_percentage": total_composition,
-                    "message": "Total composition should be close to 100%"
-                }
-            )
-        
-        # Prepare model input
-        model_input = pd.DataFrame([{
-            'current_C': composition['C'],
-            'current_Si': composition['Si'],
-            'current_Mn': composition['Mn'],
-            'current_P': composition['P'],
-            'current_S': composition['S'],
-            'current_Cr': composition['Cr'],
-            'current_Mo': composition['Mo'],
-            'current_Ni': composition['Ni'],
-            'current_Cu': composition['Cu']
-        }])
-        
-        # AI PREDICTION
-        logger.info("🤖 Running AI prediction...")
-        predictions_df = predictor.predict(model_input)
-        
-        # Process predictions
-        predictions = {}
-        total_additions = 0
-        min_threshold = request.options.get('min_threshold', 0.01)
-        
-        # Model confidence scores (from training results)
-        confidence_scores = {
-            'copper': 0.9156, 'chromium': 0.9458, 'nickel': 0.9244,
-            'molybdenum': 0.9335, 'aluminum': 0.0097, 'titanium': 0.0109,
-            'vanadium': 0.0069, 'niobium': 0.0081
-        }
-        
-        for column in predictions_df.columns:
-            alloy_name = column.replace('alloy_', '').replace('_kg', '')
-            amount = float(predictions_df[column].iloc[0])
-            
-            if amount >= min_threshold:
-                total_additions += amount
-                confidence = confidence_scores.get(alloy_name, 0.5)
-                
-                # Generate recommendation and priority
-                recommendation, priority = _generate_recommendation(alloy_name, amount, composition)
-                
-                predictions[alloy_name] = AlloyRecommendation(
-                    amount_kg=round(amount, 4),
-                    confidence=round(confidence, 4),
-                    recommendation=recommendation,
-                    priority=priority
-                )
-        
-        # Steel classification
-        steel_type = _classify_steel(composition)
-        
-        # Generate metallurgical insights
-        insights = _generate_insights(composition, predictions, steel_type)
-        
-        # Quality assessment
-        quality = _assess_quality(composition, predictions)
-        
-        # Calculate processing time
-        processing_time = int((time.time() - start_time) * 1000)
-        
-        # Update statistics
-        stats["total_predictions"] += 1
-        stats["total_response_time"] += processing_time
-        
-        logger.info(f"✅ Prediction completed in {processing_time}ms - {len(predictions)} recommendations")
-        
-        return PredictionResponse(
-            status="success",
-            analysis_id=request.analysis_id,
-            timestamp=datetime.now().isoformat(),
-            processing_time_ms=processing_time,
-            predictions=predictions,
-            total_additions=round(total_additions, 4),
-            steel_classification=steel_type,
-            metallurgical_insights=insights,
-            quality_assessment=quality,
-            model_version="2.1.0",
-            api_version="2.1.0"
-        )
-        
-    except HTTPException:
-        raise
-    except Exception as e:
-        logger.error(f"❌ Prediction failed for {request.analysis_id}: {str(e)}")
-        logger.error(traceback.format_exc())
-        raise HTTPException(
-            status_code=500,
-            detail={
-                "error": "Internal prediction error",
-                "analysis_id": request.analysis_id,
-                "message": str(e)
-            }
-        )
-
-
-def _classify_steel(composition: Dict) -> str:
-    """Classify steel type based on composition"""
-    cr = composition['Cr']
-    c = composition['C']
-    
-    if cr > 10.5:
-        if c < 0.03:
-            return "Austenitic Stainless Steel"
-        elif c > 0.1:
-            return "Martensitic Stainless Steel"
-        else:
-            return "Ferritic Stainless Steel"
-    elif c > 0.3 and cr < 2:
-        return "Carbon Steel"
-    elif 2 <= cr <= 10.5:
-        return "Low Alloy Steel"
-    else:
-        return "Mild Steel"
-
-
-def _generate_recommendation(alloy: str, amount: float, composition: Dict) -> tuple:
-    """Generate metallurgical recommendation and priority"""
-    recommendations = {
-        'copper': ("Enhanced precipitation hardening - Consider aging at 450-500°C for optimal strength", "high"),
-        'chromium': ("Enhanced corrosion resistance - Improved oxidation and pitting protection", "high"),
-        'nickel': ("Improved toughness and ductility - Better impact resistance at low temperatures", "medium"),
-        'molybdenum': ("High-temperature strength - Enhanced creep resistance and thermal stability", "medium"),
-        'aluminum': ("Deoxidation and grain refinement - Cleaner steel microstructure", "low"),
-        'titanium': ("Grain refinement - Improved mechanical properties through fine grain structure", "low"),
-        'vanadium': ("Precipitation strengthening - Enhanced wear resistance and hardenability", "medium"),
-        'niobium': ("Microalloying effect - Refined grain structure and improved weldability", "medium")
-    }
-    
-    rec, priority = recommendations.get(alloy, (f"Metallurgical enhancement - {amount:.4f} kg addition", "low"))
-    
-    # Adjust priority based on amount
-    if amount > 0.1:
-        priority = "high"
-    elif amount > 0.05:
-        priority = "medium" if priority == "low" else priority
-    
-    return rec, priority
-
-
-def _generate_insights(composition: Dict, predictions: Dict, steel_type: str) -> List[str]:
-    """Generate metallurgical insights"""
-    insights = [f"{steel_type} detected - Optimizing for characteristic properties"]
-    
-    # Copper insights
-    if 'copper' in predictions:
-        cu_amount = predictions['copper'].amount_kg
-        if cu_amount > 0.03:
-            insights.append("Significant copper precipitation hardening potential achieved")
-        if composition['Cu'] > 0.2:
-            insights.append("Recommend aging heat treatment at 450-500°C for 2-4 hours")
-    
-    # Hot shortness risk
-    hot_shortness_risk = composition['Cu'] * composition['S'] * 1000
-    if hot_shortness_risk > 5:
-        insights.append("Monitor hot shortness risk during hot working operations")
-    
-    # Corrosion performance
-    if composition['Cr'] > 12 and 'chromium' in predictions:
-        insights.append("Excellent corrosion resistance expected in most environments")
-    
-    # High-temperature performance
-    if 'molybdenum' in predictions and composition['Cr'] > 15:
-        insights.append("Superior high-temperature performance and creep resistance")
-    
-    # Weldability assessment
-    carbon_equivalent = composition['C'] + composition['Mn']/6 + (composition['Cr'] + composition['Mo'])/5
-    if carbon_equivalent < 0.4:
-        insights.append("Good weldability expected - minimal preheating required")
-    elif carbon_equivalent > 0.6:
-        insights.append("Consider preheating for welding operations")
-    
-    return insights
-
-
-def _assess_quality(composition: Dict, predictions: Dict) -> str:
-    """Assess overall prediction quality"""
-    total_confidence = sum(pred.confidence for pred in predictions.values())
-    avg_confidence = total_confidence / max(len(predictions), 1)
-    
-    if avg_confidence > 0.85:
-        return "Excellent - High confidence predictions with reliable metallurgical outcomes"
-    elif avg_confidence > 0.7:
-        return "Good - Reliable predictions suitable for production planning"
-    elif avg_confidence > 0.5:
-        return "Fair - Predictions available but recommend validation with trials"
-    else:
-        return "Limited - Composition outside typical training range, use with caution"
-
-=======
     """Health check endpoint"""
     if engine is None:
         return {
@@ -691,7 +238,6 @@
         "status": "Ready" if engine.model is not None else "Model not trained",
         "timestamp": datetime.now().isoformat()
     }
->>>>>>> 3c0c4b06
 
 if __name__ == "__main__":
     import uvicorn
